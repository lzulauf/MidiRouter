import asyncio
import collections
import itertools
import logging
import queue

import mido
try:
    from rtmidi import SystemError as RTMidiSystemError
except ImportError:
    class RTMidiSystemError(Exception):
        """Dummy class to catch when rtmidi isn't available."""

from midi_router import config


logger = logging.getLogger("midi_router")


IncomingMessage = collections.namedtuple("IncomingMessage", ["input_port_name", "message"])


class MidiDeviceChangeException(Exception):
    pass


# Worst-case time between device change checks is the sleep time plus how long
# we wait to receive a midi message (plus processing time)
#
# Increasing the queue get timeout increases performance by processing events as
# soon as their availble, but with the tradeoff of checking device changes less
# frequently.
EVENT_QUEUE_GET_TIMEOUT = 0.6
MIDI_DEVICE_CHANGE_CHECK_SLEEP = 0.6


class MidiRouter:
    def __init__(self, config):
        self.config = config
        self.incoming_message_queue = queue.Queue()

    def run(self):
        # Every time the midi devices change, re-initialize
        while True:
            try:
                self._run()
            except MidiDeviceChangeException:
                logger.warn("Midi Device Change Detected. Re-initializing")

    def _run(self):
        identifiers_to_input_port_infos, identifiers_to_output_port_infos = self._get_identifiers_to_port_infos()
        used_input_long_names, used_output_long_names = self._get_used_port_names(identifiers_to_input_port_infos, identifiers_to_output_port_infos)   

        input_ports_by_long_name = {}
        output_ports_by_long_name = {}
        try:
            for long_name in used_input_long_names:
                input_ports_by_long_name[long_name] = self._open_input_port(long_name)

            for long_name in used_output_long_names:
                output_ports_by_long_name[long_name] = self._open_output_port(long_name)

            mappings_by_input_port_name = self._create_mappings_by_input_port_name(identifiers_to_input_port_infos, input_ports_by_long_name)
            
            asyncio.run(self._run_async(mappings_by_input_port_name, output_ports_by_long_name, identifiers_to_output_port_infos))
        finally:
            for port in itertools.chain(input_ports_by_long_name.values(), output_ports_by_long_name.values()):
                port.close()

    async def _run_async(self, mappings_by_input_port_name, output_ports_by_long_name, identifiers_to_output_port_infos):
        monitor_midi_device_change_task = asyncio.create_task(self._monitor_midi_device_changes())
        process_message_queue_task = asyncio.create_task(self._process_message_queue(mappings_by_input_port_name, output_ports_by_long_name, identifiers_to_output_port_infos))
        await monitor_midi_device_change_task
        await process_message_queue_task

    async def _process_message_queue(self, mappings_by_input_port_name, output_ports_by_long_name, identifiers_to_output_port_infos):
        while True:
            try:
                incoming_message = self.incoming_message_queue.get(timeout=EVENT_QUEUE_GET_TIMEOUT)
            except queue.Empty:
                pass
            else:
                input_port_name, message = incoming_message
                for mapping in mappings_by_input_port_name[input_port_name]:
                    if mapping.to_port == config.PortConstant.ALL: 
                        logger.info(f"to ALL: {message}")
                        for output_port in output_ports_by_long_name.values():
                            # Don't send messages back to the originating device
                            if output_port.name != input_port_name:
                                output_port.send(message)
                    else:
                        output_port = output_ports_by_long_name[identifiers_to_output_port_infos[mapping.to_port.identifier].long_name]                    
                        logger.info(f"to {output_port.name}: {message}")
                        output_port.send(message)
            await asyncio.sleep(0)  # Cooperative parallelism

    async def _monitor_midi_device_changes(self):
        old_port_names = (mido.get_input_names(), mido.get_output_names())
        while True:
            new_port_names = (mido.get_input_names(), mido.get_output_names())
            if old_port_names != new_port_names:
                raise MidiDeviceChangeException()
            await asyncio.sleep(MIDI_DEVICE_CHANGE_CHECK_SLEEP)  # Cooperative parallelism plus wait


    def _create_mappings_by_input_port_name(self, identifiers_to_input_port_infos, input_ports_by_long_name):
        mappings_by_input_port_name = {
            name: []
            for name in input_ports_by_long_name.keys()
        }
        for mapping in self.config.mappings:
            if mapping.from_port == config.PortConstant.ALL:
                for mapping_list in mappings_by_input_port_name.values():
                    mapping_list.append(mapping)
            else:
                mappings_by_input_port_name[identifiers_to_input_port_infos[mapping.from_port.identifier].long_name].append(mapping)
        return mappings_by_input_port_name


    def _create_receive_message_callback(self, input_port_name):
        def _receive_message_callback(message):
            self.incoming_message_queue.put(IncomingMessage(input_port_name, message))
        return _receive_message_callback

    def _open_input_port(self, long_name):
        try:
            return mido.open_input(long_name, callback=self._create_receive_message_callback(long_name))
        except RTMidiSystemError as e:
            logger.warning(repr(e))

    def _open_output_port(self, long_name):
        try:
            return mido.open_output(long_name)
        except RTMidiSystemError as e:
            logger.warning(repr(e))

    def _get_identifiers_to_port_infos(self):
        identifiers_to_input_port_infos = {
            port_info.identifier: port_info
            for port_info in self.config.ports.inputs
        }
        identifiers_to_output_port_infos = {
            port_info.identifier: port_info
            for port_info in self.config.ports.outputs
        }
        return identifiers_to_input_port_infos, identifiers_to_output_port_infos

    def _get_used_port_names(self, identifiers_to_input_port_infos, identifiers_to_output_port_infos):
        if any(
            mapping.from_port == config.PortConstant.ALL
            for mapping in self.config.mappings
        ):
            used_input_long_names = set(port_info.long_name for port_info in identifiers_to_input_port_infos.values())
        else:
            used_input_long_names = {
                identifiers_to_input_port_infos[mapping.from_port.identifier].long_name
                for mapping in self.config.mappings
                if isinstance(mapping.from_port, config.PortSpecifier)
            }

        if any(
            mapping.to_port == config.PortConstant.ALL
            for mapping in self.config.mappings
        ):
            used_output_long_names = set(port_info.long_name for port_info in identifiers_to_output_port_infos.values())
        else:
            used_output_long_names = {
                identifiers_to_output_port_infos[mapping.to_port.identifier].long_name
                for mapping in self.config.mappings
                if isinstance(mapping.to_port, config.PortSpecifier)
            }
<<<<<<< HEAD
        return used_input_long_names, used_output_long_names

    def _loop(self, mappings_by_input_port_name, output_ports_by_long_name, identifiers_to_output_port_infos):
        input_port_name, message = self.incoming_message_queue.get()
        for mapping in mappings_by_input_port_name[input_port_name]:
            if mapping.to_port == config.PortConstant.ALL: 
                logger.info(f"from {input_port_name} to ALL: {message}")
                for output_port in output_ports_by_long_name.values():
                    # Don't send messages back to the originating device
                    if output_port.name != input_port_name:
                        output_port.send(message)
            else:
                output_port = output_ports_by_long_name[identifiers_to_output_port_infos[mapping.to_port.identifier].long_name]                    
                logger.info(f"to {output_port.name}: {message}")
                output_port.send(message)

    def run(self):
        identifiers_to_input_port_infos, identifiers_to_output_port_infos = self._get_identifiers_to_port_infos()
        used_input_long_names, used_output_long_names = self._get_used_port_names(identifiers_to_input_port_infos, identifiers_to_output_port_infos)   
        input_ports_by_long_name = self._open_input_ports(used_input_long_names)
        output_ports_by_long_name = self._open_output_ports(used_output_long_names)
        
        mappings_by_input_port_name = {
            name: []
            for name in input_ports_by_long_name.keys()
        }
        for mapping in self.config.mappings:
            if mapping.from_port == config.PortConstant.ALL:
                for mapping_list in mappings_by_input_port_name.values():
                    mapping_list.append(mapping)
            else:
                mappings_by_input_port_name[identifiers_to_input_port_infos[mapping.from_port.identifier].long_name].append(mapping)

        try:
            while True:
                self._loop(mappings_by_input_port_name, output_ports_by_long_name, identifiers_to_output_port_infos)
        finally:
            for port in itertools.chain(input_ports_by_long_name.values(), output_ports_by_long_name.values()):
                port.close()
=======
        return used_input_long_names, used_output_long_names
>>>>>>> 079fa8ab
<|MERGE_RESOLUTION|>--- conflicted
+++ resolved
@@ -146,69 +146,42 @@
         return identifiers_to_input_port_infos, identifiers_to_output_port_infos
 
     def _get_used_port_names(self, identifiers_to_input_port_infos, identifiers_to_output_port_infos):
+        available_input_names, available_output_names = mido.get_input_names(), mido.get_output_names()
         if any(
             mapping.from_port == config.PortConstant.ALL
             for mapping in self.config.mappings
         ):
-            used_input_long_names = set(port_info.long_name for port_info in identifiers_to_input_port_infos.values())
+            used_input_long_names = set(
+                port_info.long_name
+                for port_info in identifiers_to_input_port_infos.values()
+                if port_info.long_name in available_input_names
+            )
         else:
             used_input_long_names = {
                 identifiers_to_input_port_infos[mapping.from_port.identifier].long_name
                 for mapping in self.config.mappings
-                if isinstance(mapping.from_port, config.PortSpecifier)
+                if (
+                    isinstance(mapping.from_port, config.PortSpecifier) and
+                    identifiers_to_input_port_infos[mapping.from_port.identifier].long_name in available_input_names
+                )
             }
 
         if any(
             mapping.to_port == config.PortConstant.ALL
             for mapping in self.config.mappings
         ):
-            used_output_long_names = set(port_info.long_name for port_info in identifiers_to_output_port_infos.values())
+            used_output_long_names = set(
+                port_info.long_name
+                for port_info in identifiers_to_output_port_infos.values()
+                if port_info.long_name in available_output_names
+            )
         else:
             used_output_long_names = {
                 identifiers_to_output_port_infos[mapping.to_port.identifier].long_name
                 for mapping in self.config.mappings
-                if isinstance(mapping.to_port, config.PortSpecifier)
+                if (
+                    isinstance(mapping.to_port, config.PortSpecifier) and
+                    identifiers_to_output_port_infos[mapping.to_port.identifier].long_name in available_output_names
+                )
             }
-<<<<<<< HEAD
-        return used_input_long_names, used_output_long_names
-
-    def _loop(self, mappings_by_input_port_name, output_ports_by_long_name, identifiers_to_output_port_infos):
-        input_port_name, message = self.incoming_message_queue.get()
-        for mapping in mappings_by_input_port_name[input_port_name]:
-            if mapping.to_port == config.PortConstant.ALL: 
-                logger.info(f"from {input_port_name} to ALL: {message}")
-                for output_port in output_ports_by_long_name.values():
-                    # Don't send messages back to the originating device
-                    if output_port.name != input_port_name:
-                        output_port.send(message)
-            else:
-                output_port = output_ports_by_long_name[identifiers_to_output_port_infos[mapping.to_port.identifier].long_name]                    
-                logger.info(f"to {output_port.name}: {message}")
-                output_port.send(message)
-
-    def run(self):
-        identifiers_to_input_port_infos, identifiers_to_output_port_infos = self._get_identifiers_to_port_infos()
-        used_input_long_names, used_output_long_names = self._get_used_port_names(identifiers_to_input_port_infos, identifiers_to_output_port_infos)   
-        input_ports_by_long_name = self._open_input_ports(used_input_long_names)
-        output_ports_by_long_name = self._open_output_ports(used_output_long_names)
-        
-        mappings_by_input_port_name = {
-            name: []
-            for name in input_ports_by_long_name.keys()
-        }
-        for mapping in self.config.mappings:
-            if mapping.from_port == config.PortConstant.ALL:
-                for mapping_list in mappings_by_input_port_name.values():
-                    mapping_list.append(mapping)
-            else:
-                mappings_by_input_port_name[identifiers_to_input_port_infos[mapping.from_port.identifier].long_name].append(mapping)
-
-        try:
-            while True:
-                self._loop(mappings_by_input_port_name, output_ports_by_long_name, identifiers_to_output_port_infos)
-        finally:
-            for port in itertools.chain(input_ports_by_long_name.values(), output_ports_by_long_name.values()):
-                port.close()
-=======
-        return used_input_long_names, used_output_long_names
->>>>>>> 079fa8ab
+        return used_input_long_names, used_output_long_names